--- conflicted
+++ resolved
@@ -127,16 +127,10 @@
         with get_file(config_path, "w") as f:
             OmegaConf.save(config, f)
 
-<<<<<<< HEAD
+        logger.info(f"log tensorboard to {os.path.join(config.run_dir, 'tensorboard')}")
         accelerator = Accelerator(log_with="tensorboard", project_dir=config.run_dir)
         tracker = Tracker(config, accelerator, logger)
         setup_xla(config)
-=======
-    logger.info(f"log tensorboard to {os.path.join(config.run_dir, 'tensorboard')}")
-    accelerator = Accelerator(log_with="tensorboard", project_dir=config.run_dir)
-    tracker = Tracker(config, accelerator, logger)
-    setup_xla(config)
->>>>>>> 7156922f
 
         tokenizer = AutoTokenizer.from_pretrained(config.model.name_or_path)
         model, ref_model, optimizer, scheduler = setup_model_optimizer(config)
